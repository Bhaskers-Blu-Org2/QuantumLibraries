##
# .SYNOPSIS
#     ./Build.ps1: This PowerShell script builds all QbLibs to generated C#
#     sources.
#
# .EXAMPLE
#     PS> $Env:QFLAT_PATH = "<path to Compiler.exe>"
#     PS> ./Build.ps1
##
[CmdletBinding()]
param(
    # This switch is off for now, since the solution doesn't yet build.
    [switch]
    $BuildSolution = $false
)

Import-Module -Force .\Invoke-Qbc.psm1

# Get a list of what we need to compile.
# Unlike before, we manually specify since the order matters.
$libDirectory = Join-Path $PSScriptRoot "Microsoft.Quantum.Canon"
# Find and include the standard library.
$qflatSources = @(Find-QflatPrelude)

$qflatSources += @(
    # Provide stubs for primitive operations.
    "Stubs.qb"
    "TypeConversion.qb"

    "Math/Types.qb"
    "Math/Constants.qb"
    "Math/NativeStubs.qb"
    "Math/Random.qb"

    
    "Combinators/ApplyToEach.qb",
    "Combinators/ApplyToRange.qb",
    "Combinators/OperationPow.qb",
    "Combinators/With.qb"

    # Diagnostics
    "Asserts/AssertQubit.qb"
    "Asserts/AssertOperationsEqualReferenced.qb"
    "Asserts/AssertOperationsEqualInPlace.qb",

<<<<<<< HEAD
    # Provide definitions of the identity and nop.
    "Identity.qb"


=======
    # # Provide definitions of the identity and nop.
    "Identity.qb",

    # Endianness.qb contains newtype declarations that are needed more broadly,
    # so we include it first.
    "Endianness.qb",

    "DataStructures/Stack.qb",

    # Similarly with OracleTypes.qb, save for that it depends on OperationPow.qb.
    "Combinators/OperationPow.qb",
    "PhaseEstimation/Types.qb",
    "Arithmetic.qb",
    "Bind.qb",
>>>>>>> 44394093
    "Paulis.qb",
    "ControlledOnBitString.qb"

    # # AmplitudeAmplification
    "AmplitudeAmplification/Utils.qb"
    "AmplitudeAmplification/Types.qb"
    "AmplitudeAmplification/AmplitudeAmplification.qb"
    
<<<<<<< HEAD
    "AmplitudeAmplification/ExampleGrover.qb"
    "AmplitudeAmplification/ExampleAA.qb"   

    "Testing.qb"



=======
    # QECC
    "Qecc/Types.qb",
    "Qecc/Utils.qb",
    "Qecc/BitFlipCode.qb",
    "Qecc/5QubitCode.qb",
    "Qecc/7QubitCode.qb"
>>>>>>> 44394093
) | ForEach-Object {
    Join-Path $libDirectory $_
}

$qflatSources | ConvertFrom-Qflat

if ($BuildSolution) {
    if (-not (Get-Module -ListAvailable Invoke-MsBuild)) {
        Install-Module Invoke-MsBuild
    }
    Import-Module Invoke-MsBuild
    if ($LASTEXITCODE -eq 0) {
        Invoke-MsBuild (Resolve-Path .\QbLibs.sln) -ShowBuildOutputInCurrentWindow
    }
}<|MERGE_RESOLUTION|>--- conflicted
+++ resolved
@@ -24,31 +24,23 @@
 
 $qflatSources += @(
     # Provide stubs for primitive operations.
-    "Stubs.qb"
-    "TypeConversion.qb"
+    "Stubs.qb",
 
-    "Math/Types.qb"
-    "Math/Constants.qb"
-    "Math/NativeStubs.qb"
-    "Math/Random.qb"
+    "Math/Types.qb",
+    "Math/Constants.qb",
 
+    "IterateThroughCartesianProduct.qb",
     
     "Combinators/ApplyToEach.qb",
     "Combinators/ApplyToRange.qb",
     "Combinators/OperationPow.qb",
-    "Combinators/With.qb"
+    "Combinators/With.qb",
 
     # Diagnostics
-    "Asserts/AssertQubit.qb"
-    "Asserts/AssertOperationsEqualReferenced.qb"
+    "Asserts/AssertQubit.qb",
+    "Asserts/AssertOperationsEqualReferenced.qb",
     "Asserts/AssertOperationsEqualInPlace.qb",
 
-<<<<<<< HEAD
-    # Provide definitions of the identity and nop.
-    "Identity.qb"
-
-
-=======
     # # Provide definitions of the identity and nop.
     "Identity.qb",
 
@@ -63,31 +55,23 @@
     "PhaseEstimation/Types.qb",
     "Arithmetic.qb",
     "Bind.qb",
->>>>>>> 44394093
     "Paulis.qb",
-    "ControlledOnBitString.qb"
 
-    # # AmplitudeAmplification
-    "AmplitudeAmplification/Utils.qb"
-    "AmplitudeAmplification/Types.qb"
-    "AmplitudeAmplification/AmplitudeAmplification.qb"
+    "QFT.qb",
+    "Teleportation.qb",
+    "Toffoli.qb",
+    "ShiftOp.qb",
+    "Superdense.qb",
+    "PhaseEstimation/Quantum.qb",
+    "PhaseEstimation/Iterative.qb",
+    #TODO Bug #727: "AmplitudeAmplification.qb",
     
-<<<<<<< HEAD
-    "AmplitudeAmplification/ExampleGrover.qb"
-    "AmplitudeAmplification/ExampleAA.qb"   
-
-    "Testing.qb"
-
-
-
-=======
     # QECC
     "Qecc/Types.qb",
     "Qecc/Utils.qb",
     "Qecc/BitFlipCode.qb",
     "Qecc/5QubitCode.qb",
     "Qecc/7QubitCode.qb"
->>>>>>> 44394093
 ) | ForEach-Object {
     Join-Path $libDirectory $_
 }
