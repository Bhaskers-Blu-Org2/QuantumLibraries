--- conflicted
+++ resolved
@@ -45,79 +45,22 @@
 
 $qflatSources += @(
     # Provide stubs for primitive operations.
+    "Stubs.qb",
 
-    #"Math/NativeStubs.qb"
+    "Math/Types.qb",
+    "Math/Constants.qb",
 
-<<<<<<< HEAD
-    #"Combinators/RestrictToSubregister.qb"
-
-    "DataStructures/Pairs.qb"
-
-    #"Simulation/Types.qb"
-    #"Simulation/SimulationTechniques.qb"
-    #"Simulation/EvolutionSetPauli.qb"
-    #"Simulation/EvolutionSetFermionic.qb"
-    #"Stubs.qb",
-
-    #"Math/Types.qb",
-    #"Math/Constants.qb",
-
-    #"IterateThroughCartesianProduct.qb",
-
-    #"Combinators/ApplyToEach.qb",
-    #"Combinators/ApplyToRange.qb",
-    #"Combinators/RestrictToSubregister.qb",
-    #"Combinators/With.qb",
-=======
     "IterateThroughCartesianProduct.qb",
 
     "Combinators/ApplyToRange.qb",
     "Enumeration/Iter.qb",
->>>>>>> 9e39ec36
 
     # Diagnostics
-    #"Asserts/AssertQubit.qb",
-    #"Asserts/AssertOperationsEqualReferenced.qb",
-    #"Asserts/AssertOperationsEqualInPlace.qb",
-
-    # System evolution simulators
-    #"Simulation/Types.qb",
-    #"Simulation/PauliSim.qb",
-    #"Simulation/Minimal.qb"
-
+    "Asserts/AssertQubit.qb",
+    "Asserts/AssertOperationsEqualReferenced.qb",
+    "Asserts/AssertOperationsEqualInPlace.qb",
 
     # Provide definitions of the identity and nop.
-<<<<<<< HEAD
-    ##"Identity.qb"
-
-    # # Endianness.qb contains newtype declarations that are needed more broadly,
-    # # so we include it first.
-    #"Endianness.qb",
-
-    #"DataStructures/Stack.qb",
-
-    # # Similarly with OracleTypes.qb, save for that it depends on OperationPow.qb.
-    #"PhaseEstimation/Types.qb",
-    #"Arithmetic.qb",
-    #"Bind.qb",
-    #"Paulis.qb"
-
-    #"QFT.qb",
-    #"Teleportation.qb",
-    #"Toffoli.qb",
-    #"ShiftOp.qb",
-    #"Superdense.qb",
-    #"PhaseEstimation/Quantum.qb",
-    #"PhaseEstimation/Iterative.qb",
-    #TODO Bug #727: "AmplitudeAmplification.qb",
-    
-    # # QECC
-    #"Qecc/Types.qb",
-    #"Qecc/Utils.qb",
-    #"Qecc/BitFlipCode.qb",
-    #"Qecc/5QubitCode.qb",
-    #"Qecc/7QubitCode.qb"
-=======
     "Identity.qb"
 
     # Endianness.qb contains newtype declarations that are needed more broadly,
@@ -147,7 +90,6 @@
     "Qecc/BitFlipCode.qb",
     "Qecc/5QubitCode.qb",
     "Qecc/7QubitCode.qb"
->>>>>>> 9e39ec36
 ) | ForEach-Object {
     Join-Path $libDirectory $_
 }
