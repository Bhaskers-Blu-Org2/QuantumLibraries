--- conflicted
+++ resolved
@@ -210,27 +210,16 @@
     </Reference>
   </ItemGroup>
   <ItemGroup>
-<<<<<<< HEAD
-    <None Include="AmplitudeAmplification\ExampleGrover.qb" />
-    <None Include="AmplitudeAmplification\ExampleAA.qb" />
-    <Compile Include="Endianness.g.cs">
-=======
     <Compile Include="AmplitudeAmplification.g.cs">
->>>>>>> 2f910ada
       <AutoGen>True</AutoGen>
       <DesignTime>True</DesignTime>
       <DependentUpon>AmplitudeAmplification.qb</DependentUpon>
     </Compile>
-<<<<<<< HEAD
-    <None Include="HamiltonianSimulation\HamiltonianSimulation.qb" />
-    <Compile Include="IterativePhaseEstimation.g.cs">
-=======
     <Compile Include="Asserts\AssertOperationsEqualReferenced.g.cs">
       <AutoGen>True</AutoGen>
       <DependentUpon>Asserts\AssertOperationsEqualReferenced.qb</DependentUpon>
     </Compile>
     <Compile Include="Arithmetic.g.cs">
->>>>>>> 2f910ada
       <AutoGen>True</AutoGen>
       <DesignTime>True</DesignTime>
       <DependentUpon>Arithmetic.qb</DependentUpon>
@@ -263,9 +252,6 @@
     </Compile>
   </ItemGroup>
   <ItemGroup>
-    <None Include="AmplitudeAmplification\AmplitudeAmplification.qb" />
-    <None Include="AmplitudeAmplification\Types.qb" />
-    <None Include="AmplitudeAmplification\Utils.qb" />
     <None Include="app.config" />
     <None Include="Combinators\ApplyToEach.qb">
       <Generator>QbCodeGenerator</Generator>
@@ -289,17 +275,10 @@
       <Generator>QbCodeGenerator</Generator>
       <LastGenOutput>Asserts\AssertOperationsEqualReferenced.g.cs</LastGenOutput>
     </None>
-    <None Include="ControlledOnBitString.qb" />
     <None Include="Endianness.qb">
       <Generator>QbCodeGenerator</Generator>
       <LastGenOutput>Endianness.g.cs</LastGenOutput>
     </None>
-<<<<<<< HEAD
-    <None Include="HamiltonianSimulation\Types.qb" />
-    <None Include="HamiltonianSimulation\Utils.qb" />
-    <None Include="Identity.qb" />
-    <None Include="IterativePhaseEstimation.qb">
-=======
     <None Include="Math\Constants.qb">
       <Generator>QbCodeGenerator</Generator>
     </None>
@@ -308,25 +287,16 @@
       <LastGenOutput>PhaseEstimation\Iterative.g.cs</LastGenOutput>
     </None>
     <None Include="Math\Types.qb">
->>>>>>> 2f910ada
       <Generator>QbCodeGenerator</Generator>
       <LastGenOutput>Math\Types.g.cs</LastGenOutput>
     </None>
-<<<<<<< HEAD
-    <None Include="Math\NativeStubs.qb" />
-    <None Include="OperationPow.qb">
-=======
     <None Include="Combinators\OperationPow.qb">
->>>>>>> 2f910ada
       <Generator>QbCodeGenerator</Generator>
     </None>
     <None Include="PhaseEstimation\Types.qb">
       <Generator>QbCodeGenerator</Generator>
     </None>
     <None Include="packages.config" />
-<<<<<<< HEAD
-    <None Include="Paulis.qb" />
-=======
     <None Include="Paulis.qb">
       <Generator>QbCodeGenerator</Generator>
       <LastGenOutput>Paulis.g.cs</LastGenOutput>
@@ -343,7 +313,6 @@
       <Generator>QbCodeGenerator</Generator>
       <LastGenOutput>Qecc\Utils.g.cs</LastGenOutput>
     </None>
->>>>>>> 2f910ada
     <None Include="QFT.qb">
       <Generator>QbCodeGenerator</Generator>
       <LastGenOutput>QFT.g.cs</LastGenOutput>
@@ -359,13 +328,7 @@
       <Generator>QbCodeGenerator</Generator>
       <LastGenOutput>Stubs.g.cs</LastGenOutput>
     </None>
-<<<<<<< HEAD
-    <None Include="Stubs.qb" />
-    <None Include="TypeConversion.qb" />
-    <None Include="With.qb">
-=======
     <None Include="Combinators\With.qb">
->>>>>>> 2f910ada
       <Generator>QbCodeGenerator</Generator>
     </None>
   </ItemGroup>
