namespace Microsoft.Quantum.Canon {
<<<<<<< HEAD
	open Microsoft.Quantum.Primitive
=======
    open Microsoft.Quantum.Primitive
>>>>>>> 44394093

    ///<summary>
    /// Applies unitaries that map |0⟩⊗…⊗|0⟩ to |ψ_1⟩⊗…⊗|ψ_n⟩
    /// where |ψ_k⟩ depends on basis[k]. The correspondence between 
    /// value of basis[k] and |ψ_k⟩ is the following:
    /// 0 -- |0⟩
    /// 1 -- |1⟩
    /// 2 -- |+⟩
    /// 3 -- |i⟩ ( +1 eigenstate of Pauli Y )
    ///</summary>
    operation FlipToBasis( qubits : Qubit[], basis : Int[] ) : ()
    {
        Body
        {
            if( Length(qubits) != Length(basis) )
            {
                fail "qubits and stateIds must have the same length"
            }
            for( i in 0 .. Length(qubits) - 1 )
            {
                let id = basis[i]
                if( id < 0 || id > 3 )
                {
                    fail "Invlaid values in the stateIds array. Must be between 0 and 3"
                }

                if( id == 1 )
                {
                    X(qubits[i])
                }
                elif( id == 2 )
                {
                    H(qubits[i])
                }
                else
                {
                    H(qubits[i])
                    S(qubits[i])
                }
            }
        }
        Adjoint auto
    }

    ///<summary>
    /// Checks if the result of applying two operation givenU and expectedU to 
    /// a basis state is the same. The basis state is described by `basis` parameter. 
    /// See FlipToBasis function for more details on this description. 
    ///</summary>
    operation AssertEqualOnBasisVector( basis : Int[] , givenU : (Qubit[] => ()), expectedU : (Qubit[] => () : Adjoint ), tolerance : Double ) : ()
    {
        Body
        {
            using( qubits = Qubit[Length(basis)] )
            {
                FlipToBasis(qubits,basis)
                givenU(qubits)
                (Adjoint(expectedU))(qubits)
                (Adjoint(FlipToBasis))(qubits,basis)
                for( i in 0 .. Length(basis) - 1 )
                {
                    AssertProb([Zpauli],[qubits[i]],Zero,1.0,"State must be |0⟩ if givenU is equal to expectedU", tolerance)
                }
            }
        }
    }

<<<<<<< HEAD
///<summary>
/// Checks if the operation givenU is equal to the operation givenU on 
/// the given input size and up to a given tolerance
///</summary>

operation AssertOperationsEqualInPlace( inputSize : Int, givenU : (Qubit[] => ()), expectedU : (Qubit[] => () : Adjoint ), tolerance : Double ) : ()
{
    Body
    {
        let checkOperation = AssertEqualOnBasisVector( _, givenU, expectedU, tolerance )
        ///IterateThroughCartesianPower(inputSize,4,checkOperation)
    }
=======
    ///<summary>
    /// Checks if the operation givenU is equal to the operation givenU on 
    /// the given input size and up to a given tolerance
    ///</summary>
    operation AssertOperationsEqualInPlace( inputSize : Int, givenU : (Qubit[] => ()), expectedU : (Qubit[] => () : Adjoint ), tolerance : Double ) : ()
    {
        Body
        {
            let checkOperation = AssertEqualOnBasisVector( _, givenU, expectedU, tolerance )
            IterateThroughCartesianPower(inputSize,4,checkOperation)
        }
>>>>>>> 44394093
}

}<|MERGE_RESOLUTION|>--- conflicted
+++ resolved
@@ -1,9 +1,5 @@
 namespace Microsoft.Quantum.Canon {
-<<<<<<< HEAD
-	open Microsoft.Quantum.Primitive
-=======
     open Microsoft.Quantum.Primitive
->>>>>>> 44394093
 
     ///<summary>
     /// Applies unitaries that map |0⟩⊗…⊗|0⟩ to |ψ_1⟩⊗…⊗|ψ_n⟩
@@ -71,20 +67,6 @@
         }
     }
 
-<<<<<<< HEAD
-///<summary>
-/// Checks if the operation givenU is equal to the operation givenU on 
-/// the given input size and up to a given tolerance
-///</summary>
-
-operation AssertOperationsEqualInPlace( inputSize : Int, givenU : (Qubit[] => ()), expectedU : (Qubit[] => () : Adjoint ), tolerance : Double ) : ()
-{
-    Body
-    {
-        let checkOperation = AssertEqualOnBasisVector( _, givenU, expectedU, tolerance )
-        ///IterateThroughCartesianPower(inputSize,4,checkOperation)
-    }
-=======
     ///<summary>
     /// Checks if the operation givenU is equal to the operation givenU on 
     /// the given input size and up to a given tolerance
@@ -96,7 +78,6 @@
             let checkOperation = AssertEqualOnBasisVector( _, givenU, expectedU, tolerance )
             IterateThroughCartesianPower(inputSize,4,checkOperation)
         }
->>>>>>> 44394093
 }
 
 }