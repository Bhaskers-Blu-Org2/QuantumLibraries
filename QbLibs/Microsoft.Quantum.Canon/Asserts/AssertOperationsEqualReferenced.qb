--- conflicted
+++ resolved
@@ -45,17 +45,6 @@
             // Prepare a reference register entangled with the target register.
             using (reference = Qubit[nQubits]) {
                 using (target = Qubit[nQubits]) {
-<<<<<<< HEAD
-                    // // FIXME: change to use With/Bind, but that depends on generics since the arguments take
-                    // //        (Qubit[], Qubit[]), not Qubit[].
-                    // PrepareEntangledState(reference, target)
-                    // actual(target)
-                    // (Adjoint expected)(target)
-                    // (Adjoint PrepareEntangledState)(reference, target)
-
-                    // Iter(AssertQubit(Zero, _), reference)
-                    // Iter(AssertQubit(Zero, _), target)
-=======
                     // FIXME: change to use With/Bind, but that depends on generics since the arguments take
                     //        (Qubit[], Qubit[]), not Qubit[].
                     PrepareEntangledState(reference, target)
@@ -65,7 +54,6 @@
 
                     ApplyToEach(AssertQubit(Zero, _), reference)
                     ApplyToEach(AssertQubit(Zero, _), target)
->>>>>>> dfeb0907
                 }
             }
         }
