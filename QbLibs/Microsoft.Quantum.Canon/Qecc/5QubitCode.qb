--- conflicted
+++ resolved
@@ -1,85 +1,4 @@
-<<<<<<< HEAD
-﻿
-/// <summary>
-///     Private operation used to implement both the 5 qubit encoder and decoder.
-/// </summary>
-/// <param name = "data"> an array holding 1 qubit which is the input qubit. </param> 
-/// <param name = "scratch"> an array holding 4 qubits which add redundancy. </param> 
-/// <remark>
-///    The particular encoder chosen was taken from the paper V. Kliunchnikov and D. Maslov, "Optimization of Clifford Circuits," 
-///    Phys. Rev. Phys. Rev. A 88, 052307 (2013); https://arxiv.org/abs/1305.0810, Figure 4b) and requires a total of 11 gates.
-/// </remark>
-operation FiveQubitCodeEncoderImpl(data : Qubit[], scratch : Qubit[])  : ()
-{
-    Body {
-        (Controlled(X))(data, scratch[1])
-        H(data[0])
-        H(scratch[0])
-        (Controlled(X))(data, scratch[2])
-        (Controlled(X))([scratch[0]], data[0])
-        (Controlled(X))(data, scratch[1])
-        (Controlled(X))([scratch[0]], scratch[3])
-        H(scratch[0])
-        H(data[0])
-        (Controlled(X))([scratch[0]], scratch[2])
-        (Controlled(X))(data, scratch[3])        
-    }
-
-    Adjoint auto
-}
-
-/// <summary>
-///     Table lookup decoder for the ⟦5, 1, 3⟧ quantum code.
-/// </summary>
-/// <remark> By iterating over all errors of weight 1, we obtain a total of 3*5=15 possible non-trivial syndromes. 
-///    Together with the identity, a table of error and corresponding syndrom is built up. For the 5qubit code  
-///    this table is given by: X_1 (0,0,0,1); X_2 (1,0,0,0); X_3 (1,1,0,0); X_4 (0,1,1,0); X_5 (0,0,1,1), 
-///    Z_1 (1,0,1,0); Z_2 (0,1,0,1); Z_3 (0,0,1,0); Z_4 (1,0,0,1); Z_5 (0,1,0,0) with Yi = Xi + Yi. Note that the 
-///    ordering in the table lookup recovery is given by converting the bitvectors to integers (using little endian).
-/// </remark>
-function  FiveQubitCodeRecoveryFn()  : RecoveryFn
-{
-    return TableLookupRecovery(
-        [ [Ipauli; Ipauli; Ipauli; Ipauli; Ipauli]; 
-          [Ipauli; Xpauli; Ipauli; Ipauli; Ipauli]; 
-          [Ipauli; Ipauli; Ipauli; Ipauli; Zpauli]; 
-          [Ipauli; Ipauli; Xpauli; Ipauli; Ipauli]; 
-          [Ipauli; Ipauli; Zpauli; Ipauli; Ipauli]; 
-          [Zpauli; Ipauli; Ipauli; Ipauli; Ipauli]; 
-          [Ipauli; Ipauli; Ipauli; Xpauli; Ipauli]; 
-          [Ipauli; Ipauli; Ypauli; Ipauli; Ipauli]; 
-          [Xpauli; Ipauli; Ipauli; Ipauli; Ipauli]; 
-          [Ipauli; Ipauli; Ipauli; Zpauli; Ipauli]; 
-          [Ipauli; Zpauli; Ipauli; Ipauli; Ipauli]; 
-          [Ipauli; Ypauli; Ipauli; Ipauli; Ipauli]; 
-          [Ipauli; Ipauli; Ipauli; Ipauli; Xpauli]; 
-          [Ypauli; Ipauli; Ipauli; Ipauli; Ipauli]; 
-          [Ipauli; Ipauli; Ipauli; Ipauli; Ypauli]; 
-          [Ipauli; Ipauli; Ipauli; Ypauli; Ipauli] ]
-    )
-}
-
-/// <summary>
-///     Encodes into the ⟦5, 1, 3⟧ quantum code. 
-/// </summary>
-/// <param name="physRegister">An array of qubits representing an unencoded state.</param>
-/// <param name="auxQubits">A register of auxillary qubits that will be used to represent the encoded state.</param>
-/// <seealso cref="FiveQubitCodeDecoder" />
-/// <remark> This code was found independently in the following two papers:
-///    C. H. Bennett, D. DiVincenzo, J. A. Smolin and W. K. Wootters, "Mixed state entanglement and quantum error correction,"
-///    Phys. Rev. A, 54 (1996) pp. 3824-3851; https://arxiv.org/abs/quant-ph/9604024 and
-///    R. La?amme, C. Miquel, J. P. Paz and W. H. Zurek, "Perfect quantum error correction code," 
-///    Phys. Rev. Lett. 77 (1996) pp. 198-201; https://arxiv.org/abs/quant-ph/9602019
-/// </remark>
-operation FiveQubitCodeEncoder(physRegister : Qubit[], auxQubits : Qubit[])  : LogicalRegister
-{
-    Body {
-        FiveQubitCodeEncoderImpl(physRegister, auxQubits)
-        
-        let logicalRegister = LogicalRegister(physRegister + auxQubits)
-        return logicalRegister
-=======
-﻿namespace Microsoft.Quantum.Canon {
+namespace Microsoft.Quantum.Canon {
     open Microsoft.Quantum.Standard
 
     /// <summary>
@@ -161,24 +80,14 @@
             let logicalRegister = LogicalRegister(physRegister + auxQubits)
             return logicalRegister
         }
->>>>>>> 00eb1a1c
     }
 
-<<<<<<< HEAD
-/// <seealso cref="FiveQubitCodeEndocer" />
-operation FiveQubitCodeDecoder( logicalRegister : LogicalRegister)  : (Qubit[], Qubit[])
-{
-    Body {
-        let physRegister = [logicalRegister[0]]
-        let auxQubits = logicalRegister[1..4]
-=======
     /// <seealso cref="FiveQubitCodeEndocer" />
     operation FiveQubitCodeDecoder( logicalRegister : LogicalRegister)  : (Qubit[], Qubit[])
     {
         Body {
             let physRegister = [logicalRegister[0]]
             let auxQubits = logicalRegister[1..4]
->>>>>>> 00eb1a1c
 
             (Adjoint FiveQubitCodeEncoderImpl)(physRegister, auxQubits)
 
